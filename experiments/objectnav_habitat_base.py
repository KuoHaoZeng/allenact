--- conflicted
+++ resolved
@@ -31,41 +31,6 @@
 
     NUM_PROCESSES = 4
 
-<<<<<<< HEAD
-    SENSORS = [
-        RGBSensorHabitat(
-            {
-                "height": SCREEN_SIZE,
-                "width": SCREEN_SIZE,
-                "use_resnet_normalization": True,
-            }
-        ),
-        TargetObjectSensorHabitat({}),
-    ]
-
-    PREPROCESSORS = [
-        ResnetPreProcessorHabitat(
-            config={
-                "input_height": SCREEN_SIZE,
-                "input_width": SCREEN_SIZE,
-                "output_width": 1,
-                "output_height": 1,
-                "output_dims": 2048,
-                "pool": True,
-                "torchvision_resnet_model": models.resnet50,
-                "input_uuids": ["rgb"],
-                "output_uuid": "rgb_resnet",
-            }
-        ),
-    ]
-
-    OBSERVATIONS = [
-        "rgb_resnet",
-        "target_object_id",
-    ]
-
-=======
->>>>>>> c5ba12ce
     CONFIG = habitat.get_config('configs/mp3d.yaml')
     CONFIG.defrost()
     CONFIG.NUM_PROCESSES = NUM_PROCESSES
