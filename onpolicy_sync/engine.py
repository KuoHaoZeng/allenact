--- conflicted
+++ resolved
@@ -466,13 +466,7 @@
                     info["losses"][loss_name] = current_info
                 assert total_loss is not None, "No losses specified?"
 
-<<<<<<< HEAD
-                if isinstance(total_loss, torch.FloatTensor) or isinstance(
-                    total_loss, torch.cuda.FloatTensor
-                ):
-=======
                 if isinstance(total_loss, torch.Tensor):
->>>>>>> 9c18224c
                     info["total_loss"] = total_loss.item()
                     self.vector_tasks.metrics_out_queue.put(("update_package", info))
 
