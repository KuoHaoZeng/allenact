"""A wrapper for engaging with the THOR environment."""

import copy
import functools
import math
import random
import typing
import warnings
from typing import Tuple, Dict, List, Set, Union, Any, Optional, Mapping

import ai2thor.server
import networkx as nx
import numpy as np
from ai2thor.controller import Controller

from plugins.ithor_plugin.ithor_util import round_to_factor
from plugins.ithor_plugin.ithor_constants import VISIBILITY_DISTANCE, FOV
from plugins.ithor_plugin.ithor_constants import (
    MID_LEVEL_ARM_HEIGHT,
    ARM_2_JNT_OFFSET_X,
    ARM_2_JNT_OFFSET_Y, 
    ARM_LENGTH,
    MOVE_HAND_CONSTANT,
)
from utils.debugger_utils import ForkedPdb

class IThorEnvironment(object):
    """Wrapper for the ai2thor controller providing additional functionality
    and bookkeeping.

    See [here](https://ai2thor.allenai.org/documentation/installation) for comprehensive
     documentation on AI2-THOR.

    # Attributes

    controller : The ai2thor controller.
    """

    def __init__(
        self,
        x_display: Optional[str] = None,
        docker_enabled: bool = False,
        local_thor_build: Optional[str] = None,
        visibility_distance: float = VISIBILITY_DISTANCE,
        fov: float = FOV,
        player_screen_width: int = 300,
        player_screen_height: int = 300,
        quality: str = "Very Low",
        restrict_to_initially_reachable_points: bool = False,
        make_agents_visible: bool = True,
        object_open_speed: float = 1.0,
        simplify_physics: bool = False,
    ) -> None:
        """Initializer.

        # Parameters

        x_display : The x display into which to launch ai2thor (possibly necessarily if you are running on a server
            without an attached display).
        docker_enabled : Whether or not to run thor in a docker container (useful on a server without an attached
            display so that you don't have to start an x display).
        local_thor_build : The path to a local build of ai2thor. This is probably not necessary for your use case
            and can be safely ignored.
        visibility_distance : The distance (in meters) at which objects, in the viewport of the agent,
            are considered visible by ai2thor and will have their "visible" flag be set to `True` in the metadata.
        fov : The agent's camera's field of view.
        player_screen_width : The width resolution (in pixels) of the images returned by ai2thor.
        player_screen_height : The height resolution (in pixels) of the images returned by ai2thor.
        quality : The quality at which to render. Possible quality settings can be found in
            `ai2thor._quality_settings.QUALITY_SETTINGS`.
        restrict_to_initially_reachable_points : Whether or not to restrict the agent to locations in ai2thor
            that were found to be (initially) reachable by the agent (i.e. reachable by the agent after resetting
            the scene). This can be useful if you want to ensure there are only a fixed set of locations where the
            agent can go.
        make_agents_visible : Whether or not the agent should be visible. Most noticable when there are multiple agents
            or when quality settings are high so that the agent casts a shadow.
        object_open_speed : How quickly objects should be opened. High speeds mean faster simulation but also mean
            that opening objects have a lot of kinetic energy and can, possibly, knock other objects away.
        simplify_physics : Whether or not to simplify physics when applicable. Currently this only simplies object
            interactions when opening drawers (when simplified, objects within a drawer do not slide around on
            their own when the drawer is opened or closed, instead they are effectively glued down).
        """

        self._start_player_screen_width = player_screen_width
        self._start_player_screen_height = player_screen_height
        self._local_thor_build = local_thor_build
        self.x_display = x_display
        self.controller: Optional[Controller] = None
        self._started = False
        self._quality = quality

        self._initially_reachable_points: Optional[List[Dict]] = None
        self._initially_reachable_points_set: Optional[Set[Tuple[float, float]]] = None
        self._move_mag: Optional[float] = None
        self._grid_size: Optional[float] = None
        self._visibility_distance = visibility_distance
        self._fov = fov
        self.restrict_to_initially_reachable_points = (
            restrict_to_initially_reachable_points
        )
        self.make_agents_visible = make_agents_visible
        self.object_open_speed = object_open_speed
        self._always_return_visible_range = False
        self.simplify_physics = simplify_physics

        self.start(None)
        # noinspection PyTypeHints
        self.controller.docker_enabled = docker_enabled  # type: ignore

    @property
    def scene_name(self) -> str:
        """Current ai2thor scene."""
        return self.controller.last_event.metadata["sceneName"]

    @property
    def current_frame(self) -> np.ndarray:
        """Returns rgb image corresponding to the agent's egocentric view."""
        return self.controller.last_event.frame

    @property
    def last_event(self) -> ai2thor.server.Event:
        """Last event returned by the controller."""
        return self.controller.last_event

    @property
    def started(self) -> bool:
        """Has the ai2thor controller been started."""
        return self._started

    @property
    def last_action(self) -> str:
        """Last action, as a string, taken by the agent."""
        return self.controller.last_event.metadata["lastAction"]

    @last_action.setter
    def last_action(self, value: str) -> None:
        """Set the last action taken by the agent.

        Doing this is rewriting history, be careful.
        """
        self.controller.last_event.metadata["lastAction"] = value

    @property
    def last_action_success(self) -> bool:
        """Was the last action taken by the agent a success?"""
        return self.controller.last_event.metadata["lastActionSuccess"]

    @last_action_success.setter
    def last_action_success(self, value: bool) -> None:
        """Set whether or not the last action taken by the agent was a success.

        Doing this is rewriting history, be careful.
        """
        self.controller.last_event.metadata["lastActionSuccess"] = value

    @property
    def last_action_return(self) -> Any:
        """Get the value returned by the last action (if applicable).

        For an example of an action that returns a value, see
        `"GetReachablePositions"`.
        """
        return self.controller.last_event.metadata["actionReturn"]

    @last_action_return.setter
    def last_action_return(self, value: Any) -> None:
        """Set the value returned by the last action.

        Doing this is rewriting history, be careful.
        """
        self.controller.last_event.metadata["actionReturn"] = value

    def start(
        self, scene_name: Optional[str], move_mag: float = 0.25, **kwargs,
    ) -> None:
        """Starts the ai2thor controller if it was previously stopped.

        After starting, `reset` will be called with the scene name and move magnitude.

        # Parameters

        scene_name : The scene to load.
        move_mag : The amount of distance the agent moves in a single `MoveAhead` step.
        kwargs : additional kwargs, passed to reset.
        """
        if self._started:
            raise RuntimeError(
                "Trying to start the environment but it is already started."
            )

        def create_controller():
            return Controller(
                x_display=self.x_display,
                player_screen_width=self._start_player_screen_width,
                player_screen_height=self._start_player_screen_height,
                local_executable_path=self._local_thor_build,
                quality=self._quality,
            )

        self.controller = create_controller()

        if (
            self._start_player_screen_height,
            self._start_player_screen_width,
        ) != self.current_frame.shape[:2]:
            self.controller.step(
                {
                    "action": "ChangeResolution",
                    "x": self._start_player_screen_width,
                    "y": self._start_player_screen_height,
                }
            )

        self._started = True
        self.reset(scene_name=scene_name, move_mag=move_mag, **kwargs)

    def stop(self) -> None:
        """Stops the ai2thor controller."""
        try:
            self.controller.stop()
        except Exception as e:
            warnings.warn(str(e))
        finally:
            self._started = False

    def reset(
        self, scene_name: Optional[str], move_mag: float = 0.25, **kwargs,
    ):
        """Resets the ai2thor in a new scene.

        Resets ai2thor into a new scene and initializes the scene/agents with
        prespecified settings (e.g. move magnitude).

        # Parameters

        scene_name : The scene to load.
        move_mag : The amount of distance the agent moves in a single `MoveAhead` step.
        kwargs : additional kwargs, passed to the controller "Initialize" action.
        """
        self._move_mag = move_mag
        self._grid_size = self._move_mag

        if scene_name is None:
            scene_name = self.controller.last_event.metadata["sceneName"]
        self.controller.reset(scene_name)

        self.controller.step(
            {
                "action": "Initialize",
                "gridSize": self._grid_size,
                "visibilityDistance": self._visibility_distance,
                "fov": self._fov,
                "makeAgentsVisible": self.make_agents_visible,
                "alwaysReturnVisibleRange": self._always_return_visible_range,
                **kwargs,
            }
        )

        if self.object_open_speed != 1.0:
            self.controller.step(
                {"action": "ChangeOpenSpeed", "x": self.object_open_speed}
            )

        self._initially_reachable_points = None
        self._initially_reachable_points_set = None
        self.controller.step({"action": "GetReachablePositions"})
        if not self.controller.last_event.metadata["lastActionSuccess"]:
            warnings.warn(
                "Error when getting reachable points: {}".format(
                    self.controller.last_event.metadata["errorMessage"]
                )
            )
        self._initially_reachable_points = self.last_action_return

    def teleport_agent_to(
        self,
        x: float,
        y: float,
        z: float,
        rotation: float,
        horizon: float,
        standing: Optional[bool] = None,
        force_action: bool = False,
        only_initially_reachable: Optional[bool] = None,
        verbose=True,
        ignore_y_diffs=False,
    ) -> None:
        """Helper function teleporting the agent to a given location."""
        if standing is None:
            standing = self.last_event.metadata.get(
<<<<<<< HEAD
                "isStanding", self.last_event.metadata["agent"]["isStanding"]
=======
                "isStanding", self.last_event.metadata["agent"].get("isStanding")
>>>>>>> e6dee708
            )
        original_location = self.get_agent_location()
        target = {"x": x, "y": y, "z": z}
        if only_initially_reachable is None:
            only_initially_reachable = self.restrict_to_initially_reachable_points
        if only_initially_reachable:
            reachable_points = self.initially_reachable_points
            reachable = False
            for p in reachable_points:
                if self.position_dist(target, p, ignore_y=ignore_y_diffs) < 0.01:
                    reachable = True
                    break
            if not reachable:
                self.last_action = "TeleportFull"
                self.last_event.metadata[
                    "errorMessage"
                ] = "Target position was not initially reachable."
                self.last_action_success = False
                return
        self.controller.step(
            dict(
                action="TeleportFull",
                x=x,
                y=y,
                z=z,
                rotation={"x": 0.0, "y": rotation, "z": 0.0},
                horizon=horizon,
                standing=standing,
                forceAction=force_action,
            )
        )
        if not self.last_action_success:
            agent_location = self.get_agent_location()
            rot_diff = (
                agent_location["rotation"] - original_location["rotation"]
            ) % 360
            new_old_dist = self.position_dist(
                original_location, agent_location, ignore_y=ignore_y_diffs
            )
            if (
                self.position_dist(
                    original_location, agent_location, ignore_y=ignore_y_diffs
                )
                > 1e-2
                or min(rot_diff, 360 - rot_diff) > 1
            ):
                warnings.warn(
                    "Teleportation FAILED but agent still moved (position_dist {}, rot diff {})"
                    " (\nprevious location\n{}\ncurrent_location\n{}\n)".format(
                        new_old_dist, rot_diff, original_location, agent_location
                    )
                )
            return

        if force_action:
            assert self.last_action_success
            return

        agent_location = self.get_agent_location()
        rot_diff = (agent_location["rotation"] - rotation) % 360
        if (
            self.position_dist(agent_location, target, ignore_y=ignore_y_diffs) > 1e-2
            or min(rot_diff, 360 - rot_diff) > 1
        ):
            if only_initially_reachable:
                self._snap_agent_to_initially_reachable(verbose=False)
            if verbose:
                warnings.warn(
                    "Teleportation did not place agent"
                    " precisely where desired in scene {}"
                    " (\ndesired\n{}\nactual\n{}\n)"
                    " perhaps due to grid snapping."
                    " Action is considered failed but agent may have moved.".format(
                        self.scene_name,
                        {
                            "x": x,
                            "y": y,
                            "z": z,
                            "rotation": rotation,
                            "standing": standing,
                            "horizon": horizon,
                        },
                        agent_location,
                    )
                )
            self.last_action_success = False
        return

    def random_reachable_state(self, seed: int = None) -> Dict:
        """Returns a random reachable location in the scene."""
        if seed is not None:
            random.seed(seed)
        xyz = random.choice(self.currently_reachable_points)
        rotation = random.choice([0, 90, 180, 270])
        horizon = random.choice([0, 30, 60, 330])
        state = copy.copy(xyz)
        state["rotation"] = rotation
        state["horizon"] = horizon
        return state

    def randomize_agent_location(
        self, seed: int = None, partial_position: Optional[Dict[str, float]] = None
    ) -> Dict:
        """Teleports the agent to a random reachable location in the scene."""
        if partial_position is None:
            partial_position = {}
        k = 0
        state: Optional[Dict] = None

        while k == 0 or (not self.last_action_success and k < 10):
            state = self.random_reachable_state(seed=seed)
            self.teleport_agent_to(**{**state, **partial_position})
            k += 1

        if not self.last_action_success:
            warnings.warn(
                (
                    "Randomize agent location in scene {}"
                    " with seed {} and partial position {} failed in "
                    "10 attempts. Forcing the action."
                ).format(self.scene_name, seed, partial_position)
            )
            self.teleport_agent_to(**{**state, **partial_position}, force_action=True)  # type: ignore
            assert self.last_action_success

        assert state is not None
        return state

    def object_pixels_in_frame(
        self, object_id: str, hide_all: bool = True, hide_transparent: bool = False
    ) -> np.ndarray:
        """Return an mask for a given object in the agent's current view.

        # Parameters

        object_id : The id of the object.
        hide_all : Whether or not to hide all other objects in the scene before getting the mask.
        hide_transparent : Whether or not partially transparent objects are considered to occlude the object.

        # Returns

        A numpy array of the mask.
        """

        # Emphasizing an object turns it magenta and hides all other objects
        # from view, we can find where the hand object is on the screen by
        # emphasizing it and then scanning across the image for the magenta pixels.
        if hide_all:
            self.step({"action": "EmphasizeObject", "objectId": object_id})
        else:
            self.step({"action": "MaskObject", "objectId": object_id})
            if hide_transparent:
                self.step({"action": "HideTranslucentObjects"})
        # noinspection PyShadowingBuiltins
        filter = np.array([[[255, 0, 255]]])
        object_pixels = 1 * np.all(self.current_frame == filter, axis=2)
        if hide_all:
            self.step({"action": "UnemphasizeAll"})
        else:
            self.step({"action": "UnmaskObject", "objectId": object_id})
            if hide_transparent:
                self.step({"action": "UnhideAllObjects"})
        return object_pixels

    def object_pixels_on_grid(
        self,
        object_id: str,
        grid_shape: Tuple[int, int],
        hide_all: bool = True,
        hide_transparent: bool = False,
    ) -> np.ndarray:
        """Like `object_pixels_in_frame` but counts object pixels in a
        partitioning of the image."""

        def partition(n, num_parts):
            m = n // num_parts
            parts = [m] * num_parts
            num_extra = n % num_parts
            for k in range(num_extra):
                parts[k] += 1
            return parts

        object_pixels = self.object_pixels_in_frame(
            object_id=object_id, hide_all=hide_all, hide_transparent=hide_transparent
        )

        # Divide the current frame into a grid and count the number
        # of hand object pixels in each of the grid squares
        sums_in_blocks: List[List] = []
        frame_shape = self.current_frame.shape[:2]
        row_inds = np.cumsum([0] + partition(frame_shape[0], grid_shape[0]))
        col_inds = np.cumsum([0] + partition(frame_shape[1], grid_shape[1]))
        for i in range(len(row_inds) - 1):
            sums_in_blocks.append([])
            for j in range(len(col_inds) - 1):
                sums_in_blocks[i].append(
                    np.sum(
                        object_pixels[
                            row_inds[i] : row_inds[i + 1], col_inds[j] : col_inds[j + 1]
                        ]
                    )
                )
        return np.array(sums_in_blocks, dtype=np.float32)

    def object_in_hand(self):
        """Object metadata for the object in the agent's hand."""
        inv_objs = self.last_event.metadata["inventoryObjects"]
        if len(inv_objs) == 0:
            return None
        elif len(inv_objs) == 1:
            return self.get_object_by_id(
                self.last_event.metadata["inventoryObjects"][0]["objectId"]
            )
        else:
            raise AttributeError("Must be <= 1 inventory objects.")

    @property
    def initially_reachable_points(self) -> List[Dict[str, float]]:
        """List of {"x": x, "y": y, "z": z} locations in the scene that were
        reachable after initially resetting."""
        assert self._initially_reachable_points is not None
        return copy.deepcopy(self._initially_reachable_points)  # type:ignore

    @property
    def initially_reachable_points_set(self) -> Set[Tuple[float, float]]:
        """Set of (x,z) locations in the scene that were reachable after
        initially resetting."""
        if self._initially_reachable_points_set is None:
            self._initially_reachable_points_set = set()
            for p in self.initially_reachable_points:
                self._initially_reachable_points_set.add(
                    self._agent_location_to_tuple(p)
                )

        return self._initially_reachable_points_set

    @property
    def currently_reachable_points(self) -> List[Dict[str, float]]:
        """List of {"x": x, "y": y, "z": z} locations in the scene that are
        currently reachable."""
        self.step({"action": "GetReachablePositions"})
        return self.last_event.metadata["reachablePositions"]  # type:ignore

    def get_agent_location(self) -> Dict[str, Union[float, bool]]:
        """Gets agent's location."""
        metadata = self.controller.last_event.metadata
        location = {
            "x": metadata["agent"]["position"]["x"],
            "y": metadata["agent"]["position"]["y"],
            "z": metadata["agent"]["position"]["z"],
            "rotation": metadata["agent"]["rotation"]["y"],
            "horizon": metadata["agent"]["cameraHorizon"],
<<<<<<< HEAD
            "standing": metadata.get("isStanding", metadata["agent"]["isStanding"]),
=======
            "standing": metadata.get("isStanding", metadata["agent"].get("isStanding")),
>>>>>>> e6dee708
        }
        return location

    @staticmethod
    def _agent_location_to_tuple(p: Dict[str, float]) -> Tuple[float, float]:
        return (round(p["x"], 2), round(p["z"], 2))

    def _snap_agent_to_initially_reachable(self, verbose=True):
        agent_location = self.get_agent_location()

        end_location_tuple = self._agent_location_to_tuple(agent_location)
        if end_location_tuple in self.initially_reachable_points_set:
            return

        agent_x = agent_location["x"]
        agent_z = agent_location["z"]

        closest_reachable_points = list(self.initially_reachable_points_set)
        closest_reachable_points = sorted(
            closest_reachable_points,
            key=lambda xz: abs(xz[0] - agent_x) + abs(xz[1] - agent_z),
        )

        # In rare cases end_location_tuple might be not considered to be in self.initially_reachable_points_set
        # even when it is, here we check for such cases.
        if (
            math.sqrt(
                (
                    (
                        np.array(closest_reachable_points[0])
                        - np.array(end_location_tuple)
                    )
                    ** 2
                ).sum()
            )
            < 1e-6
        ):
            return

        saved_last_action = self.last_action
        saved_last_action_success = self.last_action_success
        saved_last_action_return = self.last_action_return
        saved_error_message = self.last_event.metadata["errorMessage"]

        # Thor behaves weirdly when the agent gets off of the grid and you
        # try to teleport the agent back to the closest grid location. To
        # get around this we first teleport the agent to random location
        # and then back to where it should be.
        for point in self.initially_reachable_points:
            if abs(agent_x - point["x"]) > 0.1 or abs(agent_z - point["z"]) > 0.1:
                self.teleport_agent_to(
                    rotation=0,
                    horizon=30,
                    **point,
                    only_initially_reachable=False,
                    verbose=False,
                )
                if self.last_action_success:
                    break

        for p in closest_reachable_points:
            self.teleport_agent_to(
                **{**agent_location, "x": p[0], "z": p[1]},
                only_initially_reachable=False,
                verbose=False,
            )
            if self.last_action_success:
                break

        teleport_forced = False
        if not self.last_action_success:
            self.teleport_agent_to(
                **{
                    **agent_location,
                    "x": closest_reachable_points[0][0],
                    "z": closest_reachable_points[0][1],
                },
                force_action=True,
                only_initially_reachable=False,
                verbose=False,
            )
            teleport_forced = True

        self.last_action = saved_last_action
        self.last_action_success = saved_last_action_success
        self.last_action_return = saved_last_action_return
        self.last_event.metadata["errorMessage"] = saved_error_message
        new_agent_location = self.get_agent_location()
        if verbose:
            warnings.warn(
                (
                    "In {}, at location (x,z)=({},{}) which is not in the set "
                    "of initially reachable points;"
                    " attempting to correct this: agent teleported to (x,z)=({},{}).\n"
                    "Teleportation {} forced."
                ).format(
                    self.scene_name,
                    agent_x,
                    agent_z,
                    new_agent_location["x"],
                    new_agent_location["z"],
                    "was" if teleport_forced else "wasn't",
                )
            )

    def step(
        self, action_dict: Dict[str, Union[str, int, float]]
    ) -> ai2thor.server.Event:
        """Take a step in the ai2thor environment."""
        action = typing.cast(str, action_dict["action"])

        skip_render = "renderImage" in action_dict and not action_dict["renderImage"]
        last_frame: Optional[np.ndarray] = None
        if skip_render:
            last_frame = self.current_frame

        if self.simplify_physics:
            action_dict["simplifyOPhysics"] = True

        if "Move" in action and "Hand" not in action:  # type: ignore
            action_dict = {
                **action_dict,
                "moveMagnitude": self._move_mag,
            }  # type: ignore
            start_location = self.get_agent_location()
            sr = self.controller.step(action_dict)

            if self.restrict_to_initially_reachable_points:
                end_location_tuple = self._agent_location_to_tuple(
                    self.get_agent_location()
                )
                if end_location_tuple not in self.initially_reachable_points_set:
                    self.teleport_agent_to(**start_location, force_action=True)  # type: ignore
                    self.last_action = action
                    self.last_action_success = False
                    self.last_event.metadata[
                        "errorMessage"
                    ] = "Moved to location outside of initially reachable points."
        elif "RandomizeHideSeekObjects" in action:
            last_position = self.get_agent_location()
            self.controller.step(action_dict)
            metadata = self.last_event.metadata
            if self.position_dist(last_position, self.get_agent_location()) > 0.001:
                self.teleport_agent_to(**last_position, force_action=True)  # type: ignore
                warnings.warn(
                    "In scene {}, after randomization of hide and seek objects, agent moved.".format(
                        self.scene_name
                    )
                )

            sr = self.controller.step({"action": "GetReachablePositions"})
            self._initially_reachable_points = self.controller.last_event.metadata[
                "reachablePositions"
            ]
            self._initially_reachable_points_set = None
            self.last_action = action
            self.last_action_success = metadata["lastActionSuccess"]
            self.controller.last_event.metadata["reachablePositions"] = []
        elif "RotateUniverse" in action:
            sr = self.controller.step(action_dict)
            metadata = self.last_event.metadata

            if metadata["lastActionSuccess"]:
                sr = self.controller.step({"action": "GetReachablePositions"})
                self._initially_reachable_points = self.controller.last_event.metadata[
                    "reachablePositions"
                ]
                self._initially_reachable_points_set = None
                self.last_action = action
                self.last_action_success = metadata["lastActionSuccess"]
                self.controller.last_event.metadata["reachablePositions"] = []
        else:
            sr = self.controller.step(action_dict)

        if self.restrict_to_initially_reachable_points:
            self._snap_agent_to_initially_reachable()

        if skip_render:
            assert last_frame is not None
            self.last_event.frame = last_frame

        return sr

    @staticmethod
    def position_dist(
        p0: Mapping[str, Any], p1: Mapping[str, Any], ignore_y: bool = False
    ) -> float:
        """Distance between two points of the form {"x": x, "y":y, "z":z"}."""
        return math.sqrt(
            (p0["x"] - p1["x"]) ** 2
            + (0 if ignore_y else (p0["y"] - p1["y"]) ** 2)
            + (p0["z"] - p1["z"]) ** 2
        )

    @staticmethod
    def rotation_dist(a: Dict[str, float], b: Dict[str, float]):
        """Distance between rotations."""

        def deg_dist(d0: float, d1: float):
            dist = (d0 - d1) % 360
            return min(dist, 360 - dist)

        return sum(deg_dist(a[k], b[k]) for k in ["x", "y", "z"])

    def closest_object_with_properties(
        self, properties: Dict[str, Any]
    ) -> Optional[Dict[str, Any]]:
        """Find the object closest to the agent that has the given
        properties."""
        agent_pos = self.controller.last_event.metadata["agent"]["position"]
        min_dist = float("inf")
        closest = None
        for o in self.all_objects():
            satisfies_all = True
            for k, v in properties.items():
                if o[k] != v:
                    satisfies_all = False
                    break
            if satisfies_all:
                d = self.position_dist(agent_pos, o["position"])
                if d < min_dist:
                    min_dist = d
                    closest = o
        return closest

    def closest_visible_object_of_type(
        self, object_type: str
    ) -> Optional[Dict[str, Any]]:
        """Find the object closest to the agent that is visible and has the
        given type."""
        properties = {"visible": True, "objectType": object_type}
        return self.closest_object_with_properties(properties)

    def closest_object_of_type(self, object_type: str) -> Optional[Dict[str, Any]]:
        """Find the object closest to the agent that has the given type."""
        properties = {"objectType": object_type}
        return self.closest_object_with_properties(properties)

    def closest_reachable_point_to_position(
        self, position: Dict[str, float]
    ) -> Tuple[Dict[str, float], float]:
        """Of all reachable positions, find the one that is closest to the
        given location."""
        target = np.array([position["x"], position["z"]])
        min_dist = float("inf")
        closest_point = None
        for pt in self.initially_reachable_points:
            dist = np.linalg.norm(target - np.array([pt["x"], pt["z"]]))
            if dist < min_dist:
                closest_point = pt
                min_dist = dist
                if min_dist < 1e-3:
                    break
        assert closest_point is not None
        return closest_point, min_dist

    @staticmethod
    def _angle_from_to(a_from: float, a_to: float) -> float:
        a_from = a_from % 360
        a_to = a_to % 360
        min_rot = min(a_from, a_to)
        max_rot = max(a_from, a_to)
        rot_across_0 = (360 - max_rot) + min_rot
        rot_not_across_0 = max_rot - min_rot
        rot_err = min(rot_across_0, rot_not_across_0)
        if rot_across_0 == rot_err:
            rot_err *= -1 if a_to > a_from else 1
        else:
            rot_err *= 1 if a_to > a_from else -1
        return rot_err

    def agent_xz_to_scene_xz(self, agent_xz: Dict[str, float]) -> Dict[str, float]:
        agent_pos = self.get_agent_location()

        x_rel_agent = agent_xz["x"]
        z_rel_agent = agent_xz["z"]
        scene_x = agent_pos["x"]
        scene_z = agent_pos["z"]
        rotation = agent_pos["rotation"]
        if abs(rotation) < 1e-5:
            scene_x += x_rel_agent
            scene_z += z_rel_agent
        elif abs(rotation - 90) < 1e-5:
            scene_x += z_rel_agent
            scene_z += -x_rel_agent
        elif abs(rotation - 180) < 1e-5:
            scene_x += -x_rel_agent
            scene_z += -z_rel_agent
        elif abs(rotation - 270) < 1e-5:
            scene_x += -z_rel_agent
            scene_z += x_rel_agent
        else:
            raise Exception("Rotation must be one of 0, 90, 180, or 270.")

        return {"x": scene_x, "z": scene_z}

    def scene_xz_to_agent_xz(self, scene_xz: Dict[str, float]) -> Dict[str, float]:
        agent_pos = self.get_agent_location()
        x_err = scene_xz["x"] - agent_pos["x"]
        z_err = scene_xz["z"] - agent_pos["z"]

        rotation = agent_pos["rotation"]
        if abs(rotation) < 1e-5:
            agent_x = x_err
            agent_z = z_err
        elif abs(rotation - 90) < 1e-5:
            agent_x = -z_err
            agent_z = x_err
        elif abs(rotation - 180) < 1e-5:
            agent_x = -x_err
            agent_z = -z_err
        elif abs(rotation - 270) < 1e-5:
            agent_x = z_err
            agent_z = -x_err
        else:
            raise Exception("Rotation must be one of 0, 90, 180, or 270.")

        return {"x": agent_x, "z": agent_z}

    def all_objects(self) -> List[Dict[str, Any]]:
        """Return all object metadata."""
        return self.controller.last_event.metadata["objects"]

    def all_objects_with_properties(
        self, properties: Dict[str, Any]
    ) -> List[Dict[str, Any]]:
        """Find all objects with the given properties."""
        objects = []
        for o in self.all_objects():
            satisfies_all = True
            for k, v in properties.items():
                if o[k] != v:
                    satisfies_all = False
                    break
            if satisfies_all:
                objects.append(o)
        return objects

    def visible_objects(self) -> List[Dict[str, Any]]:
        """Return all visible objects."""
        return self.all_objects_with_properties({"visible": True})

    def get_object_by_id(self, object_id: str) -> Optional[Dict[str, Any]]:
        for o in self.last_event.metadata["objects"]:
            if o["objectId"] == object_id:
                return o
        return None

    ###
    # Following is used for computing shortest paths between states
    ###
    _CACHED_GRAPHS: Dict[str, nx.DiGraph] = {}

    GRAPH_ACTIONS_SET = {"LookUp", "LookDown", "RotateLeft", "RotateRight", "MoveAhead"}

    def reachable_points_with_rotations_and_horizons(self):
        self.controller.step({"action": "GetReachablePositions"})
        assert self.last_action_success

        points_slim = self.last_event.metadata["actionReturn"]

        points = []
        for r in [0, 90, 180, 270]:
            for horizon in [-30, 0, 30, 60]:
                for p in points_slim:
                    p = copy.copy(p)
                    p["rotation"] = r
                    p["horizon"] = horizon
                    points.append(p)
        return points

    @staticmethod
    def location_for_key(key, y_value=0.0):
        x, z, rot, hor = key
        loc = dict(x=x, y=y_value, z=z, rotation=rot, horizon=hor)
        return loc

    @staticmethod
    def get_key(input_dict: Dict[str, Any]) -> Tuple[float, float, int, int]:
        if "x" in input_dict:
            x = input_dict["x"]
            z = input_dict["z"]
            rot = input_dict["rotation"]
            hor = input_dict["horizon"]
        else:
            x = input_dict["position"]["x"]
            z = input_dict["position"]["z"]
            rot = input_dict["rotation"]["y"]
            hor = input_dict["cameraHorizon"]

        return (
            round(x, 2),
            round(z, 2),
            round_to_factor(rot, 90) % 360,
            round_to_factor(hor, 30) % 360,
        )

    def update_graph_with_failed_action(self, failed_action: str):
        if (
            self.scene_name not in self._CACHED_GRAPHS
            or failed_action not in self.GRAPH_ACTIONS_SET
        ):
            return

        source_key = self.get_key(self.last_event.metadata["agent"])
        edge_dict = self.graph[source_key]
        to_remove_key = None
        for target_key in self.graph[source_key]:
            if edge_dict[target_key]["action"] == failed_action:
                to_remove_key = target_key
                break
        if to_remove_key is not None:
            self.graph.remove_edge(source_key, to_remove_key)

    def _add_from_to_edge(
        self,
        g: nx.DiGraph,
        s: Tuple[float, float, int, int],
        t: Tuple[float, float, int, int],
    ):
        def ae(x, y):
            return abs(x - y) < 0.001

        s_x, s_z, s_rot, s_hor = s
        t_x, t_z, t_rot, t_hor = t

        dist = round(math.sqrt((s_x - t_x) ** 2 + (s_z - t_z) ** 2), 2)
        angle_dist = (round_to_factor(t_rot - s_rot, 90) % 360) // 90
        horz_dist = (round_to_factor(t_hor - s_hor, 30) % 360) // 30

        # If source and target differ by more than one action, continue
        if sum(x != 0 for x in [dist, angle_dist, horz_dist]) != 1:
            return

        grid_size = self._grid_size
        action = None
        if angle_dist != 0:
            if angle_dist == 1:
                action = "RotateRight"
            elif angle_dist == 3:
                action = "RotateLeft"

        elif horz_dist != 0:
            if horz_dist == 11:
                action = "LookUp"
            elif horz_dist == 1:
                action = "LookDown"
        elif ae(dist, grid_size):
            if (
                (s_rot == 0 and ae(t_z - s_z, grid_size))
                or (s_rot == 90 and ae(t_x - s_x, grid_size))
                or (s_rot == 180 and ae(t_z - s_z, -grid_size))
                or (s_rot == 270 and ae(t_x - s_x, -grid_size))
            ):
                g.add_edge(s, t, action="MoveAhead")

        if action is not None:
            g.add_edge(s, t, action=action)

    @functools.lru_cache(1)
    def possible_neighbor_offsets(self) -> Tuple[Tuple[float, float, int, int], ...]:
        grid_size = round(self._grid_size, 2)
        offsets = []
        for rot_diff in [-90, 0, 90]:
            for horz_diff in [-30, 0, 30, 60]:
                for x_diff in [-grid_size, 0, grid_size]:
                    for z_diff in [-grid_size, 0, grid_size]:
                        if (rot_diff != 0) + (horz_diff != 0) + (x_diff != 0) + (
                            z_diff != 0
                        ) == 1:
                            offsets.append((x_diff, z_diff, rot_diff, horz_diff))
        return tuple(offsets)

    def _add_node_to_graph(self, graph: nx.DiGraph, s: Tuple[float, float, int, int]):
        if s in graph:
            return

        existing_nodes = set(graph.nodes())
        graph.add_node(s)

        for o in self.possible_neighbor_offsets():
            t = (s[0] + o[0], s[1] + o[1], s[2] + o[2], s[3] + o[3])
            if t in existing_nodes:
                self._add_from_to_edge(graph, s, t)
                self._add_from_to_edge(graph, t, s)

    @property
    def graph(self):
        if self.scene_name not in self._CACHED_GRAPHS:
            g = nx.DiGraph()
            points = self.reachable_points_with_rotations_and_horizons()
            for p in points:
                self._add_node_to_graph(g, self.get_key(p))

            self._CACHED_GRAPHS[self.scene_name] = g
        return self._CACHED_GRAPHS[self.scene_name]

    @graph.setter
    def graph(self, g):
        self._CACHED_GRAPHS[self.scene_name] = g

    def _check_contains_key(self, key: Tuple[float, float, int, int], add_if_not=True):
        if key not in self.graph:
            warnings.warn(
                "{} was not in the graph for scene {}.".format(key, self.scene_name)
            )
            if add_if_not:
                self._add_node_to_graph(self.graph, key)

    def shortest_state_path(self, source_state_key, goal_state_key):
        self._check_contains_key(source_state_key)
        self._check_contains_key(goal_state_key)
        # noinspection PyBroadException
        try:
            path = nx.shortest_path(self.graph, source_state_key, goal_state_key)
            return path
        except Exception as _:
            return None

    def action_transitioning_between_keys(self, s, t):
        self._check_contains_key(s)
        self._check_contains_key(t)
        if self.graph.has_edge(s, t):
            return self.graph.get_edge_data(s, t)["action"]
        else:
            return None

    def shortest_path_next_state(self, source_state_key, goal_state_key):
        self._check_contains_key(source_state_key)
        self._check_contains_key(goal_state_key)
        if source_state_key == goal_state_key:
            raise RuntimeError("called next state on the same source and goal state")
        state_path = self.shortest_state_path(source_state_key, goal_state_key)
        return state_path[1]

    def shortest_path_next_action(self, source_state_key, goal_state_key):
        self._check_contains_key(source_state_key)
        self._check_contains_key(goal_state_key)

        next_state_key = self.shortest_path_next_state(source_state_key, goal_state_key)
        return self.graph.get_edge_data(source_state_key, next_state_key)["action"]

    def shortest_path_length(self, source_state_key, goal_state_key):
        self._check_contains_key(source_state_key)
        self._check_contains_key(goal_state_key)
        try:
            return nx.shortest_path_length(self.graph, source_state_key, goal_state_key)
        except nx.NetworkXNoPath as _:
            return float("inf")

class IThorArmEnvironment(IThorEnvironment):
    """Wrapper for the ai2thor controller providing additional functionality
    and bookkeeping.

    See [here](https://ai2thor.allenai.org/documentation/installation) for comprehensive
     documentation on AI2-THOR.

    # Attributes

    controller : The ai2thor controller.
    """
    def __init__(
        self,
        x_display: Optional[str] = None,
        docker_enabled: bool = False,
        local_thor_build: Optional[str] = None,
        visibility_distance: float = VISIBILITY_DISTANCE,
        fov: float = FOV,
        player_screen_width: int = 300,
        player_screen_height: int = 300,
        quality: str = "Very Low",
        restrict_to_initially_reachable_points: bool = False,
        make_agents_visible: bool = True,
        object_open_speed: float = 1.0,
        simplify_physics: bool = False,
    ) -> None:
        super().__init__(
                x_display=x_display, 
                docker_enabled=docker_enabled, 
                local_thor_build=local_thor_build, 
                visibility_distance=visibility_distance, 
                fov=fov, 
                player_screen_width=player_screen_width, 
                player_screen_height=player_screen_height, 
                quality=quality,
                restrict_to_initially_reachable_points=restrict_to_initially_reachable_points,
                make_agents_visible=make_agents_visible,
                object_open_speed=object_open_speed,
                simplify_physics=simplify_physics,
                )

        self._start_player_screen_width = player_screen_width
        self._start_player_screen_height = player_screen_height
        self._local_thor_build = local_thor_build
        self.x_display = x_display
        self.controller: Optional[Controller] = None
        self._started = False
        self._quality = quality

        self._initially_reachable_points: Optional[List[Dict]] = None
        self._initially_reachable_points_set: Optional[Set[Tuple[float, float]]] = None
        self._move_mag: Optional[float] = None
        self._grid_size: Optional[float] = None
        self._visibility_distance = visibility_distance
        self._fov = fov
        self.restrict_to_initially_reachable_points = (
            restrict_to_initially_reachable_points
        )
        self.make_agents_visible = make_agents_visible
        self.object_open_speed = object_open_speed
        self._always_return_visible_range = False
        self.simplify_physics = simplify_physics

        self.start(None)
        # noinspection PyTypeHints
        self.controller.docker_enabled = docker_enabled  # type: ignore
        self._objects_in_hand = []
        # self._arm_move_success = True
        
    def start(
        self, scene_name: Optional[str], move_mag: float = 0.25, **kwargs,
    ) -> None:
        """Starts the ai2thor controller if it was previously stopped.
        """
        if self._started:
            raise RuntimeError(
                "Trying to start the environment but it is already started."
            )

        def create_controller():
            return Controller(
                x_display=self.x_display,
                player_screen_width=self._start_player_screen_width,
                player_screen_height=self._start_player_screen_height,
                local_executable_path=self._local_thor_build,
                quality=self._quality,
                agentControllerType='mid-level',
                agentMode='arm',
            )

        self.controller = create_controller()
        
        if (
            self._start_player_screen_height,
            self._start_player_screen_width,
        ) != self.current_frame.shape[:2]:
            self.controller.step(
                {
                    "action": "ChangeResolution",
                    "x": self._start_player_screen_width,
                    "y": self._start_player_screen_height,
                }
            )
            
        self._started = True
        self.reset(scene_name=scene_name, move_mag=move_mag, **kwargs)

    def restore_object(self, object_poses) -> None:
        # teleport the object back to the initial scene environment. 
        self.controller.step(action='SetObjectPoses', objectPoses=object_poses)

    def get_last_object_poses(self):
        # get current object pose for all the objects.
        object_poses = []
        for o in self.last_event.metadata["objects"]:
            object_poses.append({
                "objectName": o["name"],
                "rotation": o["rotation"],
                "position": o["position"]
            })

        return object_poses



    def randomize_arm_pose(self, seed: int = None) -> Dict:
        if seed is not None:
            random.seed(seed)

        # drop current object if holds one.
        if self.object_in_hand():
            self.controller.step(action='DropMidLevelHand')

        # z [0, 1]
        # x [-1, 1]z
        # y [-1, 1]
        state = {}
        state['x'] = random.uniform(0.2, 0.3)
        state['y'] = random.uniform(-0.1, 0.1)
        state['z'] = random.uniform(0.2, 0.3)

        self.controller.step(
            action='MoveMidLevelArmHeight',
            y = MID_LEVEL_ARM_HEIGHT,
            speed = 2.0,
            returnToStart = False
        )

        self.controller.step(
                action='MoveMidLevelArm', 
                position=state, 
                speed = 2.0, 
                returnToStart = False, 
                handCameraSpace = False
                )

        return state

    def randomize_reachable_agent_location_given_object(
        self, object_types, seed: int = None, partial_position: Optional[Dict[str, float]] = None,
    ) -> Dict: 
        """Teleports the agent to a random reachable location in the scene given the object."""
        
        object_position = None
        for obj in self.last_event.metadata['objects']:
            if object_types[0] in obj['name']:
                object_position = obj['position']

        assert object_position != None
        # find the closest set of reachable point that for object location. 
        
        if partial_position is None:
            partial_position = {}
        k = 0
        state: Optional[Dict] = None

        while k == 0 or (not self.last_action_success and k < 10):
            state = self.random_reachable_state_given_loc(object_position, seed=seed)
            self.teleport_agent_to(**{**state, **partial_position})
            k += 1

        if not self.last_action_success:
            warnings.warn(
                (
                    "Randomize agent location in scene {}"
                    " with seed {} and partial position {} failed in "
                    "10 attempts. Forcing the action."
                ).format(self.scene_name, seed, partial_position)
            )
            self.teleport_agent_to(**{**state, **partial_position}, force_action=True)  # type: ignore
            assert self.last_action_success

        assert state is not None
        return state

    def random_reachable_state_given_loc(self, object_position, seed: int = None) -> Dict:
        """Returns a random reachable location in the scene."""
        if seed is not None:
            random.seed(seed)
        
        xyz = {'rotation': 270, 'x': 0.75, 'y': 0.900999128818512, 'z': -1.25}
        # xyz = random.choice(self.currently_reachable_points_given_position(object_position))
        horizon = random.choice([30]) # look 30 degree down
        state = copy.copy(xyz)
        state["horizon"] = horizon
        return state

    def currently_reachable_points_given_position(self, object_position, arm_joint_offset=0.3, arm_length=0.5):
        
        possible_rotations = np.array([0, 90, 180, 270])
        reachable_points = []
        for point in self.currently_reachable_points:
            # z can not be negative. the closest distance to the object is when the agent face towards the object.            
            rotation_obj = math.atan2(object_position['x'] - point['x'],  object_position['z'] - point['z']) * 180 / math.pi
            if rotation_obj < 0: rotation_obj = 360 + rotation_obj

            # usually, the rotation can be 1 of [0, 90, 180, 270], so let's check the closest rotation  
            rotation_idx = np.argmin(np.abs(possible_rotations - rotation_obj))
            rotation_init = possible_rotations[rotation_idx]

            # given the pose information, get the new location of jnt2. 
            arm_jnt2_position = self.arm_jnt2_position_given_point(rotation_init, point)

            # calculate whether the arm can reach the target object given the arm_jnt2_position.
            distance = self.position_dist(arm_jnt2_position, object_position)
            if distance < ARM_LENGTH:
                point['rotation'] = rotation_init
                # point['distance'] = distance
                reachable_points.append(point)
        
        return reachable_points
    
    def arm_jnt2_position_given_point(self, rotation, position):
        
        if rotation == 0:
            arm_jnt2_position = {'x': position['x'], 'y': position['y'] + ARM_2_JNT_OFFSET_Y, 'z': position['z'] + ARM_2_JNT_OFFSET_X}
        elif rotation == 90:
            arm_jnt2_position = {'x': position['x'] + ARM_2_JNT_OFFSET_X, 'y': position['y'] + ARM_2_JNT_OFFSET_Y, 'z': position['z']}            
        elif rotation == 180:
            arm_jnt2_position = {'x': position['x'], 'y': position['y'] + ARM_2_JNT_OFFSET_Y, 'z': position['z'] - ARM_2_JNT_OFFSET_X}
        elif rotation == 270:
            arm_jnt2_position = {'x': position['x'] - ARM_2_JNT_OFFSET_X, 'y': position['y'] + ARM_2_JNT_OFFSET_Y, 'z': position['z']}

        return arm_jnt2_position
    
    def get_current_arm_coordinate(self):

        # TODO: This seems not working state, need double care.
        hand_target =  self.last_event.metadata['arm']['handTarget']
        robot_arm_1_jnt = self.last_event.metadata['arm']['joints'][0]['position']
        rotation_y = self.last_event.metadata['agent']['rotation']['y']
        state = {}
        # BUG: not sure why y is inverse?
        if rotation_y == 0:
            state['x'] = -(robot_arm_1_jnt['x'] - hand_target['x'])
            state['y'] = -(robot_arm_1_jnt['y'] - hand_target['y'])
            state['z'] = -(robot_arm_1_jnt['z'] - hand_target['z'])
        elif rotation_y == 90:
            state['x'] = (robot_arm_1_jnt['z'] - hand_target['z']) 
            state['y'] = -(robot_arm_1_jnt['y'] - hand_target['y'])
            state['z'] = -(robot_arm_1_jnt['x'] - hand_target['x'])
        elif rotation_y == 180:
            state['x'] = (robot_arm_1_jnt['x'] - hand_target['x']) 
            state['y'] = -(robot_arm_1_jnt['y'] - hand_target['y'])
            state['z'] = (robot_arm_1_jnt['z'] - hand_target['z']) 
        elif rotation_y == 270:
            state['x'] = -(robot_arm_1_jnt['z'] - hand_target['z'])
            state['y'] = -(robot_arm_1_jnt['y'] - hand_target['y'])
            state['z'] = (robot_arm_1_jnt['x'] - hand_target['x'])
        else:
            assert False 
        return state

    def check_breaking_objects(self):
        """check whether there is breaking objects in current env"""
        for o in self.last_event.metadata["objects"]:
            if o['isBroken']:
                return True
        return False

    def check_arm_move_success(self, current_arm_state):
        actual_arm_state = self.get_current_arm_coordinate()
        for i in ['x', 'y', 'z']:
            if abs(current_arm_state[i] - actual_arm_state[i])> 1e-4:
                return False
        return True 

    def step(
        self, action_dict: Dict[str, Union[str, int, float]]
    ) -> ai2thor.server.Event:
        """Take a step in the ai2thor environment."""
        action = typing.cast(str, action_dict["action"])

        skip_render = "renderImage" in action_dict and not action_dict["renderImage"]
        last_frame: Optional[np.ndarray] = None
        if skip_render:
            last_frame = self.current_frame

        if self.simplify_physics:
            action_dict["simplifyOPhysics"] = True
        if "MoveArm" in action:
            current_arm_state = copy.copy(self.get_current_arm_coordinate())
            if action == 'MoveArmUX':
                current_arm_state['x'] += MOVE_HAND_CONSTANT                
            elif action == 'MoveArmDX':
                current_arm_state['x'] -= MOVE_HAND_CONSTANT                
            elif action == 'MoveArmUY':
                current_arm_state['y'] += MOVE_HAND_CONSTANT                
            elif action == 'MoveArmDY':
                current_arm_state['y'] -= MOVE_HAND_CONSTANT                
            elif action == 'MoveArmUZ':
                current_arm_state['z'] += MOVE_HAND_CONSTANT                        
            elif action == 'MoveArmDZ':
                current_arm_state['z'] -= MOVE_HAND_CONSTANT                

            if len(self._objects_in_hand) == 0:
                sr = self.controller.step(
                        action='MoveMidLevelArm',
                        position=current_arm_state,
                        speed = 1.0,
                        returnToStart = False, 
                        handCameraSpace = False,
                        stopArmMovementOnContact = True)
            else:
                sr = self.controller.step(
                        action='MoveMidLevelArm',
                        position=current_arm_state,
                        speed = 1.0,
                        returnToStart = False, 
                        handCameraSpace = False,
                        stopArmMovementOnContact = False)

            # self._arm_move_success = self.check_arm_move_success(current_arm_state)
            # if self._arm_move_success == False:
            self.last_action_success = self.check_arm_move_success(current_arm_state)
            # print("arm_move_success",  self.last_action_success)

        elif "PickUpMidLevelHand" in action:
            event = self.controller.step(action='WhatObjectsCanHandPickUp')
            self._objects_in_hand = event.metadata['actionReturn']
            sr = self.controller.step(action='PickUpMidLevelHand')
        else:
            sr = self.controller.step(action_dict)
        
        # if self.restrict_to_initially_reachable_points:
        #     self._snap_agent_to_initially_reachable()

        if skip_render:
            assert last_frame is not None
            self.last_event.frame = last_frame
        
        return sr<|MERGE_RESOLUTION|>--- conflicted
+++ resolved
@@ -288,11 +288,7 @@
         """Helper function teleporting the agent to a given location."""
         if standing is None:
             standing = self.last_event.metadata.get(
-<<<<<<< HEAD
-                "isStanding", self.last_event.metadata["agent"]["isStanding"]
-=======
                 "isStanding", self.last_event.metadata["agent"].get("isStanding")
->>>>>>> e6dee708
             )
         original_location = self.get_agent_location()
         target = {"x": x, "y": y, "z": z}
@@ -545,11 +541,7 @@
             "z": metadata["agent"]["position"]["z"],
             "rotation": metadata["agent"]["rotation"]["y"],
             "horizon": metadata["agent"]["cameraHorizon"],
-<<<<<<< HEAD
-            "standing": metadata.get("isStanding", metadata["agent"]["isStanding"]),
-=======
             "standing": metadata.get("isStanding", metadata["agent"].get("isStanding")),
->>>>>>> e6dee708
         }
         return location
 
